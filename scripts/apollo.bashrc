#!/usr/bin/env bash

###############################################################################
# Copyright 2020 The Apollo Authors. All Rights Reserved.
#
# Licensed under the Apache License, Version 2.0 (the "License");
# you may not use this file except in compliance with the License.
# You may obtain a copy of the License at
#
# http://www.apache.org/licenses/LICENSE-2.0
#
# Unless required by applicable law or agreed to in writing, software
# distributed under the License is distributed on an "AS IS" BASIS,
# WITHOUT WARRANTIES OR CONDITIONS OF ANY KIND, either express or implied.
# See the License for the specific language governing permissions and
# limitations under the License.
###############################################################################

TOP_DIR="$(cd "$(dirname "${BASH_SOURCE[0]}")/.." && pwd -P)"
APOLLO_ROOT_DIR="${TOP_DIR}"
APOLLO_IN_DOCKER=false
# If inside docker container
if [ -f /.dockerenv ]; then
  APOLLO_IN_DOCKER=true
  APOLLO_ROOT_DIR="/apollo"
fi

export APOLLO_CONFIG_HOME="${APOLLO_CONFIG_HOME:=$HOME/.apollo}"

export APOLLO_ROOT_DIR="${APOLLO_ROOT_DIR}"
export APOLLO_IN_DOCKER="${APOLLO_IN_DOCKER}"
export APOLLO_CACHE_DIR="${APOLLO_ROOT_DIR}/.cache"
export APOLLO_SYSROOT_DIR="/opt/apollo/sysroot"

export APOLLO_DAG_PATH="${APOLLO_ROOT_DIR}"
export APOLLO_LIB_PATH="${APOLLO_ROOT_DIR}/bazel-bin"
export APOLLO_CONF_PATH="${APOLLO_ROOT_DIR}"
export APOLLO_FLAG_PATH="${APOLLO_ROOT_DIR}"
export APOLLO_LAUNCH_PATH="${APOLLO_ROOT_DIR}"
export APOLLO_MODEL_PATH="${APOLLO_ROOT_DIR}/modules/perception/data/models"

export APOLLO_DISTRIBUTION_HOME="/apollo"
export APOLLO_PLUGIN_INDEX_PATH="${APOLLO_DISTRIBUTION_HOME}/share/cyber_plugin_index"
export APOLLO_PLUGIN_SEARCH_IN_BAZEL_OUTPUT=1
export APOLLO_PLUGIN_DESCRIPTION_PATH="${APOLLO_ROOT_DIR}"
export APOLLO_PLUGIN_LIB_PATH="${APOLLO_ROOT_DIR}/bazel-bin:${APOLLO_DISTRIBUTION_HOME}/lib"

export TAB="    " # 4 spaces

<<<<<<< HEAD
source ${TOP_DIR}/scripts/common.bashrc
=======
export GPU_SETUP_COMPLETED

source ${APOLLO_ROOT_DIR}/scripts/common.bashrc
>>>>>>> a3c851fc

: ${VERBOSE:=yes}

BOLD='\033[1m'
RED='\033[0;31m'
BLUE='\033[1;34;48m'
GREEN='\033[32m'
WHITE='\033[34m'
YELLOW='\033[33m'
NO_COLOR='\033[0m'

function info() {
  (echo >&2 -e "[${WHITE}${BOLD}INFO${NO_COLOR}] $*")
}

function error() {
  (echo >&2 -e "[${RED}ERROR${NO_COLOR}] $*")
}

function warning() {
  (echo >&2 -e "${YELLOW}[WARNING] $*${NO_COLOR}")
}

function ok() {
  (echo >&2 -e "[${GREEN}${BOLD} OK ${NO_COLOR}] $*")
}

function print_delim() {
  echo "=============================================="
}

function get_now() {
  date +%s
}

function time_elapsed_s() {
  local start="${1:-$(get_now)}"
  local end="$(get_now)"
  echo "$end - $start" | bc -l
}

function success() {
  print_delim
  ok "$1"
  print_delim
}

function fail() {
  print_delim
  error "$1"
  print_delim
  exit 1
}

function determine_gpu_use_target() {
  local arch="$(uname -m)"
  local gpu_platform="UNKNOWN"
  local use_gpu=0
<<<<<<< HEAD

  if [[ -f "/.cross-platform" ]]; then
    # cross platform building, force to use gpu mode
    use_gpu=1
  else
    if [[ "${arch}" == "aarch64" ]]; then
      if lsmod | grep -q nvgpu; then
        if ldconfig -p | grep -q cudart; then
          use_gpu=1
        fi
      fi
    else ## x86_64 mode
      # Check the existence of nvidia-smi
      if [[ ! -x "$(command -v nvidia-smi)" ]]; then
        warning "nvidia-smi not found. CPU will be used."
      elif [[ -z "$(nvidia-smi)" ]]; then
        warning "No GPU device found. CPU will be used."
      else
        use_gpu=1
      fi
    fi
=======
  local nv=0
  local amd=0
  local need_cuda=0
  local need_rocm=0
  if [[ "$USE_GPU_TARGET" != "0" ]]; then
      if [[ "${arch}" == "aarch64" ]]; then
        if lsmod | grep -q nvgpu; then
          if ldconfig -p | grep -q cudart; then
            use_gpu=1
          fi
        fi
      else ## x86_64 mode
        # Check the existence of nvidia-smi and rocm-smi
        if [[ ! -x "$(command -v nvidia-smi)" ]]; then
          nv=1
          info ${YELLOW}"No nvidia-smi found."${NO_COLOR}
        elif [[ -z "$(nvidia-smi)" ]]; then
          nv=2
          info ${YELLOW}"No NVIDIA GPU device found."${NO_COLOR}
        fi
        if [[ ! -x "$(command -v rocm-smi)" ]]; then
          amd=1
          info ${YELLOW}"No rocm-smi found."${NO_COLOR}
        elif [[ -z "$(rocm-smi)" ]]; then
          amd=2
          info ${YELLOW}"No AMD GPU device found."${NO_COLOR}
        fi
        if (( $nv == 0 )); then
          use_gpu=1
          need_cuda=1
          gpu_platform="NVIDIA"
          info ${GREEN}"NVIDIA GPU device found."${NO_COLOR}
        elif (( $amd == 0 )); then
          use_gpu=1
          need_rocm=1
          gpu_platform="AMD"
        else
          gpu_platform="UNKNOWN"
          warning ${YELLOW}"No any GPU device found."${NO_COLOR}
        fi
        if (( $amd == 0 )); then
          info ${GREEN}"AMD GPU device found."${NO_COLOR}
        fi
        if (( $nv == 0)) && (( $amd == 0 )); then
          info ${GREEN}"NVIDIA GPU device is chosen for the build."${NO_COLOR}
        fi
      fi
>>>>>>> a3c851fc
  fi
  export TF_NEED_CUDA="${need_cuda}"
  export TF_NEED_ROCM="${need_rocm}"
  export USE_GPU_TARGET="${use_gpu}"
  export GPU_PLATFORM="${gpu_platform}"
}

function file_ext() {
  local filename="$(basename $1)"
  local actual_ext="${filename##*.}"
  if [[ "${actual_ext}" == "${filename}" ]]; then
    actual_ext=""
  fi
  echo "${actual_ext}"
}

function c_family_ext() {
  local actual_ext
  actual_ext="$(file_ext $1)"
  for ext in "h" "hh" "hxx" "hpp" "cxx" "cc" "cpp" "cu"; do
    if [[ "${ext}" == "${actual_ext}" ]]; then
      return 0
    fi
  done
  return 1
}

function find_c_cpp_srcs() {
  find "$@" -type f -name "*.h" \
    -o -name "*.c" \
    -o -name "*.hpp" \
    -o -name "*.cpp" \
    -o -name "*.hh" \
    -o -name "*.cc" \
    -o -name "*.hxx" \
    -o -name "*.cxx" \
    -o -name "*.cu"
}

function proto_ext() {
  if [[ "$(file_ext $1)" == "proto" ]]; then
    return 0
  else
    return 1
  fi
}

function find_proto_srcs() {
  find "$@" -type f -name "*.proto"
}

function py_ext() {
  if [[ "$(file_ext $1)" == "py" ]]; then
    return 0
  else
    return 1
  fi
}

function find_py_srcs() {
  find "$@" -type f -name "*.py"
}

function bash_ext() {
  local actual_ext
  actual_ext="$(file_ext $1)"
  for ext in "sh" "bash" "bashrc"; do
    if [[ "${ext}" == "${actual_ext}" ]]; then
      return 0
    fi
  done
  return 1
}

function bazel_extended() {
  local actual_ext="$(file_ext $1)"
  if [[ -z "${actual_ext}" ]]; then
    if [[ "${arg}" == "BUILD" || "${arg}" == "WORKSPACE" ]]; then
      return 0
    else
      return 1
    fi
  else
    for ext in "BUILD" "bazel" "bzl"; do
      if [[ "${ext}" == "${actual_ext}" ]]; then
        return 0
      fi
    done
    return 1
  fi
}

function prettier_ext() {
  local actual_ext
  actual_ext="$(file_ext $1)"
  for ext in "md" "json" "yml"; do
    if [[ "${ext}" == "${actual_ext}" ]]; then
      return 0
    fi
  done
  return 1
}

function find_prettier_srcs() {
  find "$@" -type f -name "*.md" \
    -or -name "*.json" \
    -or -name "*.yml"
}

# Exits the script if the command fails.
function run() {
  if [ "${VERBOSE}" = yes ]; then
    echo "${@}"
    "${@}" || exit $?
  else
    local errfile="${APOLLO_ROOT_DIR}/.errors.log"
    echo "${@}" > "${errfile}"
    if ! "${@}" >> "${errfile}" 2>&1; then
      local exitcode=$?
      cat "${errfile}" 1>&2
      exit $exitcode
    fi
  fi
}

#commit_id=$(git log -1 --pretty=%H)
function git_sha1() {
  if [ -x "$(which git 2> /dev/null)" ] &&
    [ -d "${APOLLO_ROOT_DIR}/.git" ]; then
    git rev-parse --short HEAD 2> /dev/null || true
  fi
}

function git_date() {
  if [ -x "$(which git 2> /dev/null)" ] &&
    [ -d "${APOLLO_ROOT_DIR}/.git" ]; then
    git log -1 --pretty=%ai | cut -d " " -f 1 || true
  fi
}

function git_branch() {
  if [ -x "$(which git 2> /dev/null)" ] &&
    [ -d "${APOLLO_ROOT_DIR}/.git" ]; then
    git rev-parse --abbrev-ref HEAD
  else
    echo "@non-git"
  fi
}

function read_one_char_from_stdin() {
  local answer
  read -r -n1 answer
  # Bash 4.x+: ${answer,,} to lowercase, ${answer^^} to uppercase
  echo "${answer}" | tr '[:upper:]' '[:lower:]'
}

function optarg_check_for_opt() {
  local opt="$1"
  local optarg="$2"
  if [[ -z "${optarg}" || "${optarg}" =~ ^-.* ]]; then
    error "Missing parameter for ${opt}. Exiting..."
    exit 3
  fi
}

function setup_gpu_support() {
  if [ -z "${GPU_SETUP_COMPLETED}" ]; then
    GPU_SETUP_COMPLETED=1
    if [ -e /usr/local/cuda/ ]; then
      pathprepend /usr/local/cuda/bin
    fi
    determine_gpu_use_target
    local dev="cpu"
    if [ "${USE_GPU_TARGET}" -gt 0 ]; then
      dev="gpu"
    fi
    local torch_path="/usr/local/libtorch_${dev}/lib"
    if [ -d "${torch_path}" ]; then
      # Runtime default: for ./bazel-bin/xxx/yyy to work as expected
      pathprepend ${torch_path} LD_LIBRARY_PATH
    fi
  fi
}

<<<<<<< HEAD
if ${APOLLO_IN_DOCKER}; then
  setup_gpu_support

  # add dreamview path
  pathprepend ${APOLLO_ROOT_DIR}/bazel-bin/modules/dreamview
  pathprepend ${APOLLO_ROOT_DIR}/bazel-bin/modules/dreamview_plus
=======
if ${APOLLO_IN_DOCKER} ; then
  setup_gpu_support
>>>>>>> a3c851fc
fi<|MERGE_RESOLUTION|>--- conflicted
+++ resolved
@@ -47,13 +47,9 @@
 
 export TAB="    " # 4 spaces
 
-<<<<<<< HEAD
+export GPU_SETUP_COMPLETED
+
 source ${TOP_DIR}/scripts/common.bashrc
-=======
-export GPU_SETUP_COMPLETED
-
-source ${APOLLO_ROOT_DIR}/scripts/common.bashrc
->>>>>>> a3c851fc
 
 : ${VERBOSE:=yes}
 
@@ -112,8 +108,10 @@
   local arch="$(uname -m)"
   local gpu_platform="UNKNOWN"
   local use_gpu=0
-<<<<<<< HEAD
-
+  local nv=0
+  local amd=0
+  local need_cuda=0
+  local need_rocm=0
   if [[ -f "/.cross-platform" ]]; then
     # cross platform building, force to use gpu mode
     use_gpu=1
@@ -125,64 +123,41 @@
         fi
       fi
     else ## x86_64 mode
-      # Check the existence of nvidia-smi
+      # Check the existence of nvidia-smi and rocm-smi
       if [[ ! -x "$(command -v nvidia-smi)" ]]; then
-        warning "nvidia-smi not found. CPU will be used."
+        nv=1
+        info ${YELLOW}"No nvidia-smi found."${NO_COLOR}
       elif [[ -z "$(nvidia-smi)" ]]; then
-        warning "No GPU device found. CPU will be used."
+        nv=2
+        info ${YELLOW}"No NVIDIA GPU device found."${NO_COLOR}
+      fi
+      if [[ ! -x "$(command -v rocm-smi)" ]]; then
+        amd=1
+        info ${YELLOW}"No rocm-smi found."${NO_COLOR}
+      elif [[ -z "$(rocm-smi)" ]]; then
+        amd=2
+        info ${YELLOW}"No AMD GPU device found."${NO_COLOR}
+      fi
+      if (($nv == 0)); then
+        use_gpu=1
+        need_cuda=1
+        gpu_platform="NVIDIA"
+        info ${GREEN}"NVIDIA GPU device found."${NO_COLOR}
+      elif (($amd == 0)); then
+        use_gpu=1
+        need_rocm=1
+        gpu_platform="AMD"
       else
-        use_gpu=1
-      fi
-    fi
-=======
-  local nv=0
-  local amd=0
-  local need_cuda=0
-  local need_rocm=0
-  if [[ "$USE_GPU_TARGET" != "0" ]]; then
-      if [[ "${arch}" == "aarch64" ]]; then
-        if lsmod | grep -q nvgpu; then
-          if ldconfig -p | grep -q cudart; then
-            use_gpu=1
-          fi
-        fi
-      else ## x86_64 mode
-        # Check the existence of nvidia-smi and rocm-smi
-        if [[ ! -x "$(command -v nvidia-smi)" ]]; then
-          nv=1
-          info ${YELLOW}"No nvidia-smi found."${NO_COLOR}
-        elif [[ -z "$(nvidia-smi)" ]]; then
-          nv=2
-          info ${YELLOW}"No NVIDIA GPU device found."${NO_COLOR}
-        fi
-        if [[ ! -x "$(command -v rocm-smi)" ]]; then
-          amd=1
-          info ${YELLOW}"No rocm-smi found."${NO_COLOR}
-        elif [[ -z "$(rocm-smi)" ]]; then
-          amd=2
-          info ${YELLOW}"No AMD GPU device found."${NO_COLOR}
-        fi
-        if (( $nv == 0 )); then
-          use_gpu=1
-          need_cuda=1
-          gpu_platform="NVIDIA"
-          info ${GREEN}"NVIDIA GPU device found."${NO_COLOR}
-        elif (( $amd == 0 )); then
-          use_gpu=1
-          need_rocm=1
-          gpu_platform="AMD"
-        else
-          gpu_platform="UNKNOWN"
-          warning ${YELLOW}"No any GPU device found."${NO_COLOR}
-        fi
-        if (( $amd == 0 )); then
-          info ${GREEN}"AMD GPU device found."${NO_COLOR}
-        fi
-        if (( $nv == 0)) && (( $amd == 0 )); then
-          info ${GREEN}"NVIDIA GPU device is chosen for the build."${NO_COLOR}
-        fi
-      fi
->>>>>>> a3c851fc
+        gpu_platform="UNKNOWN"
+        warning ${YELLOW}"No any GPU device found."${NO_COLOR}
+      fi
+      if (($amd == 0)); then
+        info ${GREEN}"AMD GPU device found."${NO_COLOR}
+      fi
+      if (($nv == 0)) && (($amd == 0)); then
+        info ${GREEN}"NVIDIA GPU device is chosen for the build."${NO_COLOR}
+      fi
+    fi
   fi
   export TF_NEED_CUDA="${need_cuda}"
   export TF_NEED_ROCM="${need_rocm}"
@@ -367,15 +342,10 @@
   fi
 }
 
-<<<<<<< HEAD
 if ${APOLLO_IN_DOCKER}; then
   setup_gpu_support
 
   # add dreamview path
   pathprepend ${APOLLO_ROOT_DIR}/bazel-bin/modules/dreamview
   pathprepend ${APOLLO_ROOT_DIR}/bazel-bin/modules/dreamview_plus
-=======
-if ${APOLLO_IN_DOCKER} ; then
-  setup_gpu_support
->>>>>>> a3c851fc
 fi